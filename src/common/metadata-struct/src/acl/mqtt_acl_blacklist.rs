use std::fmt;

use serde::{Deserialize, Serialize};

#[derive(Serialize, Deserialize, Debug, PartialEq, PartialOrd, Clone)]
pub struct MQTTAclBlackList {
    pub blacklist_type: MQTTAclBlackListType,
    pub resource_name: String,
    pub end_time: u64,
    pub desc: String,
}

#[derive(Serialize, Deserialize, Debug, PartialEq, PartialOrd, Clone)]
pub enum MQTTAclBlackListType {
    ClientId,
    User,
    Ip,
    ClientIdMatch,
    UserMatch,
<<<<<<< HEAD
    IpCIDR
=======
    IPCIDR,
}

impl fmt::Display for MQTTAclBlackListType {
    fn fmt(&self, f: &mut fmt::Formatter) -> fmt::Result {
        write!(
            f,
            "{}",
            match self {
                MQTTAclBlackListType::ClientId => "ClientId",
                MQTTAclBlackListType::User => "User",
                MQTTAclBlackListType::Ip => "Ip",
                MQTTAclBlackListType::ClientIdMatch => "ClientIdMatch",
                MQTTAclBlackListType::UserMatch => "UserMatch",
                MQTTAclBlackListType::IPCIDR => "IPCIDR",
            }
        )
    }
>>>>>>> c2729648
}<|MERGE_RESOLUTION|>--- conflicted
+++ resolved
@@ -17,9 +17,6 @@
     Ip,
     ClientIdMatch,
     UserMatch,
-<<<<<<< HEAD
-    IpCIDR
-=======
     IPCIDR,
 }
 
@@ -38,5 +35,4 @@
             }
         )
     }
->>>>>>> c2729648
 }